/**
 * Discord Bot for Gemini Live API Integration
 * Handles voice channel connections and audio streaming
 * Enhanced with response formatting (voice summary + detailed text)
 */

import {
  Client,
  GatewayIntentBits,
  VoiceState,
  Message,
  GuildMember,
  ChannelType,
<<<<<<< HEAD
  VoiceChannel,
=======
  TextChannel,
  EmbedBuilder,
>>>>>>> d7cc96cd
} from "discord.js";
import { LiveConnectConfig } from "@google/genai";
import { VoiceConnectionManager } from "./voice-connection-manager-v2";
import { QuizManager } from "./quiz-manager";

export interface BotConfig {
  token: string;
  geminiApiKey: string;
  model?: string;
  liveConfig?: LiveConnectConfig;
  prefix?: string;
}

export class GeminiDiscordBot {
  private client: Client;
  private geminiApiKey: string;
  private model: string;
  private liveConfig: LiveConnectConfig;
  private prefix: string;
  private voiceConnections: Map<string, VoiceConnectionManager>;
<<<<<<< HEAD
  private quizManager: QuizManager;
=======
  private textChannels: Map<string, TextChannel>;
  private sessionTimers: Map<string, NodeJS.Timeout>;
  private sessionStartTimes: Map<string, number>;
>>>>>>> d7cc96cd

  constructor(config: BotConfig) {
    this.client = new Client({
      intents: [
        GatewayIntentBits.Guilds,
        GatewayIntentBits.GuildVoiceStates,
        GatewayIntentBits.GuildMessages,
        GatewayIntentBits.MessageContent,
      ],
    });

    this.geminiApiKey = config.geminiApiKey;
    this.model = config.model || "models/gemini-2.0-flash-exp";
    this.liveConfig = config.liveConfig || {};
    this.prefix = config.prefix || "!lyra";
    this.voiceConnections = new Map();
<<<<<<< HEAD
    this.quizManager = new QuizManager(config.geminiApiKey);
=======
    this.textChannels = new Map();
    this.sessionTimers = new Map();
    this.sessionStartTimes = new Map();
>>>>>>> d7cc96cd

    this.setupEventHandlers();
    
    // Cleanup expired quiz sessions every 5 minutes
    setInterval(() => {
      this.quizManager.cleanupExpiredSessions();
    }, 5 * 60 * 1000);
  }

  private setupEventHandlers() {
    this.client.once("ready", () => {
      console.log(`✅ Bot ready! Logged in as ${this.client.user?.tag}`);
      console.log(`📝 Command prefix: ${this.prefix}`);
    });

    this.client.on("messageCreate", async (message: Message) => {
      if (message.author.bot) return;
      
      // Check if message is a reply to bot's quiz message
      if (message.reference?.messageId) {
        const repliedMessage = await message.channel.messages.fetch(message.reference.messageId).catch(() => null);
        if (repliedMessage?.author.id === this.client.user?.id) {
          // This is a reply to the bot - check if it's part of an active quiz
          const hasSession = this.quizManager.hasActiveSession(message.author.id, message.channel.id);
          if (hasSession) {
            const response = await this.quizManager.handleAnswer(
              message.author.id,
              message.channel.id,
              message.content
            );
            if (response) {
              await message.reply(response);
            }
            return;
          }
        }
      }

      if (!message.content.startsWith(this.prefix)) return;

      const args = message.content.slice(this.prefix.length).trim().split(/ +/);
      const command = args.shift()?.toLowerCase();

      try {
        switch (command) {
          case "join":
            await this.handleJoinCommand(message);
            break;
          case "leave":
            await this.handleLeaveCommand(message);
            break;
          case "help":
            await this.handleHelpCommand(message);
            break;
          case "status":
            await this.handleStatusCommand(message);
            break;
          case "test":
            await this.handleTestCommand(message);
            break;
<<<<<<< HEAD
          case "quiz":
            await this.handleQuizCommand(message, args);
=======
          case "lyra":
            await this.handleLyraCommand(message);
            break;
          case "stop":
          case "interrupt":
            await this.handleStopCommand(message);
            break;
          case "summarize":
            await this.handleSummarizeCommand(message);
            break;
          case "define":
            await this.handleDefineCommand(message);
            break;
          case "timer":
            await this.handleTimerCommand(message);
            break;
          case "recap":
            await this.handleRecapCommand(message);
>>>>>>> d7cc96cd
            break;
          default:
            await message.reply(
              `Unknown command. Use \`${this.prefix} help\` for available commands.`
            );
        }
      } catch (error) {
        console.error("❌ Bot: Command error:", error);
        await message.reply("❌ An error occurred while processing your command.");
      }
    });

    this.client.on("voiceStateUpdate", async (oldState: VoiceState, newState: VoiceState) => {
      await this.handleVoiceStateUpdate(oldState, newState);
    });

    this.client.on("error", (error: Error) => {
      console.error("❌ Bot: Discord client error:", error);
    });
  }

  private async handleJoinCommand(message: Message) {
    if (!message.guild) {
      await message.reply("This command can only be used in a server!");
      return;
    }

    const member = message.member;
    const voiceChannel = member?.voice?.channel;

    if (!voiceChannel) {
      await message.reply("❌ You need to be in a voice channel first!");
      return;
    }

    if (voiceChannel.type !== ChannelType.GuildVoice) {
      await message.reply("❌ I can only join regular voice channels!");
      return;
    }

    if (this.voiceConnections.has(message.guild.id)) {
      await message.reply("⚠️ I'm already in a voice channel in this server!");
      return;
    }

    try {
      await message.reply("🔄 Joining voice channel...");

      const connectionManager = new VoiceConnectionManager(
<<<<<<< HEAD
        voiceChannel as VoiceChannel,
=======
        voiceChannel as any,
>>>>>>> d7cc96cd
        this.geminiApiKey,
        this.model,
        this.liveConfig
      );

      // Store text channel FIRST (before connecting)
      const textChannel = message.channel as TextChannel;
      this.textChannels.set(message.guild.id, textChannel);
      console.log(`📝 Bot: Stored text channel #${textChannel.name} for guild ${message.guild.id}`);

      // Get Gemini client and set up event listeners BEFORE connecting
      const geminiClient = connectionManager.getGeminiClient();
      const guildId = message.guild.id;
      
      // Voice response event (already spoken in voice, just log)
      geminiClient.on("voiceResponse", (summary: string) => {
        console.log(`🎙️ Bot [${guildId}]: Voice summary (${summary.length} chars)`);
      });

      // Text response event (send detailed analysis to Discord text channel)
      geminiClient.on("textResponse", async (analysis: string) => {
        console.log(`📄 Bot [${guildId}]: Text response (${analysis.length} chars)`);
        await this.sendDetailedAnalysis(guildId, analysis);
      });

      geminiClient.on("formattedResponse", (formatted: any) => {
        console.log(`📊 Bot [${guildId}]: Formatted response complete`);
      });

      geminiClient.on("turncomplete", () => {
        console.log(`✅ Bot [${guildId}]: Turn complete`);
      });

      console.log(`🔌 Bot [${guildId}]: Event listeners registered, connecting...`);

      // Now connect
      await connectionManager.connect();
      this.voiceConnections.set(message.guild.id, connectionManager);
      
      // Track session start time
      this.sessionStartTimes.set(message.guild.id, Date.now());

      await message.reply(
        `✅ Joined ${voiceChannel.name}!\n\n` +
        `**How it works:**\n` +
        `🎙️ **Voice:** Speak your questions → Brief summary in voice\n` +
        `📄 **Text:** Detailed analysis appears automatically here\n` +
        `💬 **Manual:** Use \`${this.prefix}<question>\` to ask via text\n\n` +
        `**Example:** \`${this.prefix}explain photosynthesis\``
      );

      console.log(`✅ Bot [${guildId}]: Setup complete`);
    } catch (error) {
      console.error(`❌ Bot [${message.guild.id}]: Join error:`, error);
      await message.reply("❌ Failed to join voice channel or connect to Gemini.");
      this.textChannels.delete(message.guild.id);
    }
  }

  /**
   * Send detailed analysis to the text channel
   */
  private async sendDetailedAnalysis(guildId: string, analysis: string) {
    console.log(`📤 Bot [${guildId}]: Sending detailed analysis...`);
    
    const textChannel = this.textChannels.get(guildId);
    if (!textChannel) {
      console.error(`❌ Bot [${guildId}]: No text channel found!`);
      return;
    }

    console.log(`📤 Bot [${guildId}]: Sending to #${textChannel.name}`);

    try {
      // Clean the analysis text
      const cleanAnalysis = analysis
        .replace(/^---DETAILED ANALYSIS---\s*/i, '')
        .replace(/^---\s*/i, '')
        .trim();
      
      if (!cleanAnalysis) {
        console.warn(`⚠️ Bot [${guildId}]: Analysis empty after cleaning`);
        return;
      }

      // Create embed for detailed analysis
      const embed = new EmbedBuilder()
        .setTitle("📚 Detailed Analysis")
        .setDescription(cleanAnalysis.substring(0, 4096)) // Discord embed limit
        .setColor(0x5865F2)
        .setTimestamp();

      await textChannel.send({ embeds: [embed] });
      console.log(`✅ Bot [${guildId}]: Sent embed (${cleanAnalysis.length} chars)`);

      // If analysis is longer than embed limit, send remainder in code blocks
      if (cleanAnalysis.length > 4095) {
        console.log(`📄 Bot [${guildId}]: Sending overflow content...`);
        const remaining = cleanAnalysis.substring(4096);
        const chunks = remaining.match(/.{1,1900}/gs) || [];
        
        for (let i = 0; i < chunks.length; i++) {
          await textChannel.send(`\`\`\`\n${chunks[i]}\n\`\`\``);
          console.log(`✅ Bot [${guildId}]: Sent chunk ${i + 1}/${chunks.length}`);
        }
      }

      console.log(`🎉 Bot [${guildId}]: Successfully sent all content`);
    } catch (error) {
      console.error(`❌ Bot [${guildId}]: Error sending analysis:`, error);
    }
  }

  private async handleLeaveCommand(message: Message) {
    if (!message.guild) {
      await message.reply("This command can only be used in a server!");
      return;
    }

    const connectionManager = this.voiceConnections.get(message.guild.id);

    if (!connectionManager) {
      await message.reply("❌ I'm not in a voice channel!");
      return;
    }

    try {
      connectionManager.disconnect();
      this.voiceConnections.delete(message.guild.id);
      this.textChannels.delete(message.guild.id);
      
      // Clear timers and session data
      const timer = this.sessionTimers.get(message.guild.id);
      if (timer) {
        clearTimeout(timer);
        this.sessionTimers.delete(message.guild.id);
      }
      this.sessionStartTimes.delete(message.guild.id);
      
      console.log(`👋 Bot [${message.guild.id}]: Disconnected and cleaned up`);
      await message.reply("👋 Left the voice channel and disconnected from Gemini.");
    } catch (error) {
      console.error("❌ Bot: Leave error:", error);
      await message.reply("❌ Failed to leave voice channel.");
    }
  }

  private async handleHelpCommand(message: Message) {
<<<<<<< HEAD
    const helpText = `
**Lyra - Your AI Assistant 🎤📚**

**Voice Commands:**
\`${this.prefix} join\` - Join your current voice channel and start listening
\`${this.prefix} leave\` - Leave the voice channel
\`${this.prefix} status\` - Check bot status

**Quiz Commands:**
\`${this.prefix} quiz [topic]\` - Start a 10-question quiz on any topic
\`${this.prefix} quiz [topic] [number]\` - Start a quiz with custom number of questions (1-50)
\`${this.prefix} quiz end\` - End your current quiz session

**Other Commands:**
\`${this.prefix} test\` - Run audio processor tests
\`${this.prefix} help\` - Show this help message

**How to use Voice:**
1. Join a voice channel
2. Use \`${this.prefix} join\` to invite Lyra
3. Start speaking - Lyra will listen and respond with voice
4. Lyra can hear multiple people in the channel

**How to use Quiz:**
1. Use \`${this.prefix} quiz [topic]\` to start (e.g., \`${this.prefix} quiz JavaScript\`)
2. Add a number for custom length (e.g., \`${this.prefix} quiz Python 5\`)
3. Reply to Lyra's messages with your answers
4. Get instant feedback and learn as you go!
    `;

    await message.reply(helpText);
=======
    const helpEmbed = new EmbedBuilder()
      .setTitle("🤖 Lyra - AI Study Partner")
      .setDescription("An AI study partner that joins voice calls to help you learn")
      .addFields(
        {
          name: "📢 Voice Control",
          value: 
            `\`${this.prefix} join\` - Join your voice channel\n` +
            `\`${this.prefix} leave\` - Leave the voice channel\n` +
            `\`${this.prefix} stop\` - Stop talking immediately\n` +
            `\`${this.prefix} interrupt\` - Same as stop`,
        },
        {
          name: "💬 Question Commands",
          value:
            `\`${this.prefix} explain <question>\` - Ask a question via text\n` +
            `\`${this.prefix} define <concept>\` - Get a clear definition\n` +
            `**Example:** \`${this.prefix} define photosynthesis\``,
        },
        {
          name: "📝 Study Tools",
          value:
            `\`${this.prefix} summarize\` - Generate study notes from discussion\n` +
            `\`${this.prefix} summarize brief\` - Short bullet point summary\n` +
            `\`${this.prefix} summarize detailed\` - Comprehensive summary\n` +
            `\`${this.prefix} recap\` - End-of-session summary with insights`,
        },
        {
          name: "⏰ Time Management",
          value:
            `\`${this.prefix} timer <minutes>\` - Start a study timer (Pomodoro)\n` +
            `**Example:** \`${this.prefix} timer 25\` for 25-minute session`,
        },
        {
          name: "ℹ️ Info",
          value:
            `\`${this.prefix} status\` - Check bot status\n` +
            `\`${this.prefix} test\` - Run audio tests\n` +
            `\`${this.prefix} help\` - Show this message`,
        },
        {
          name: "How It Works",
          value:
            "1️⃣ Join a voice channel\n" +
            "2️⃣ Use `!gemini join` to invite Lyra\n" +
            "3️⃣ **Speak:** Ask questions in voice → Get brief audio summaries\n" +
            "4️⃣ **Read:** Detailed explanations appear automatically in this chat\n" +
            "5️⃣ **Type:** Use commands above for text-based interactions",
        }
      )
      .setColor(0x5865F2)
      .setFooter({ text: "All commands start with !lyra (or your custom prefix)" });

    await message.reply({ embeds: [helpEmbed] });
>>>>>>> d7cc96cd
  }

  private async handleStatusCommand(message: Message) {
    if (!message.guild) {
      await message.reply("This command can only be used in a server!");
      return;
    }

    const connectionManager = this.voiceConnections.get(message.guild.id);

    if (!connectionManager) {
      await message.reply("📊 Status: Not connected to any voice channel.");
      return;
    }

    const status = connectionManager.getStatus();
    const textChannel = this.textChannels.get(message.guild.id);

    const statusEmbed = new EmbedBuilder()
      .setTitle("📊 Bot Status")
      .addFields(
        { name: "🔊 Voice Channel", value: status.channelName, inline: true },
        { name: "🤖 Gemini Model", value: status.model, inline: true },
        { name: "📡 Voice Connection", value: status.voiceConnectionState, inline: true },
        { 
          name: "🔗 Gemini Connection", 
          value: status.geminiConnected ? "✅ Connected" : "❌ Disconnected", 
          inline: true 
        },
        { name: "👥 Users in Channel", value: status.usersInChannel.toString(), inline: true },
        { 
          name: "🎵 Queued Audio Chunks", 
          value: (status.queuedAudioChunks || 0).toString(), 
          inline: true 
        },
        { 
          name: "📝 Text Channel", 
          value: textChannel ? `#${textChannel.name}` : "❌ Not set", 
          inline: false 
        },
        {
          name: "📄 Response Mode",
          value: "Voice Summary (audio) + Detailed Analysis (text)",
          inline: false
        }
      )
      .setColor(status.geminiConnected ? 0x00FF00 : 0xFF0000)
      .setTimestamp();

    await message.reply({ embeds: [statusEmbed] });
  }

  private async handleTestCommand(message: Message) {
    await message.reply("🧪 Running audio processor tests... Check console for results.");
    
    try {
      const { DiscordAudioProcessor } = await import("./audio-processor-v2");
      const processor = new DiscordAudioProcessor();
      await processor.runTests();
      await message.reply("✅ Audio processor tests completed! Check console for detailed results.");
    } catch (error) {
      console.error("❌ Bot: Test error:", error);
      await message.reply("❌ Audio processor tests failed. Check console for errors.");
    }
  }

<<<<<<< HEAD
  private async handleQuizCommand(message: Message, args: string[]) {
    // Check for subcommands
    const subcommand = args[0]?.toLowerCase();

    if (subcommand === "end") {
      const result = this.quizManager.endQuiz(message.author.id, message.channel.id);
      await message.reply(result);
      return;
    }

    // Start a quiz with the given topic
    if (args.length === 0) {
      await message.reply(
        `❌ Please specify a topic!\n\nUsage: \`${this.prefix} quiz [topic] [number]\`\nExamples:\n- \`${this.prefix} quiz JavaScript\` (10 questions)\n- \`${this.prefix} quiz Python 5\` (5 questions)\n- \`${this.prefix} quiz History 20\` (20 questions)`
=======
  private async handleLyraCommand(message: Message) {
    if (!message.guild) {
      await message.reply("This command can only be used in a server!");
      return;
    }

    const connectionManager = this.voiceConnections.get(message.guild.id);

    if (!connectionManager) {
      await message.reply(
        `❌ I'm not in a voice channel! Use \`${this.prefix} join\` first.`
>>>>>>> d7cc96cd
      );
      return;
    }

<<<<<<< HEAD
    // Parse optional number of questions (can be first or last argument)
    let numQuestions: number | undefined;
    let topicArgs = [...args];
    
    // Check if last argument is a number
    const lastArg = args[args.length - 1];
    const lastArgNum = parseInt(lastArg, 10);
    if (!isNaN(lastArgNum) && lastArgNum > 0) {
      numQuestions = lastArgNum;
      topicArgs = args.slice(0, -1);
    }
    
    // If no topic left after removing number, show error
    if (topicArgs.length === 0) {
      await message.reply(
        `❌ Please specify a topic!\n\nUsage: \`${this.prefix} quiz [topic] [number]\`\nExample: \`${this.prefix} quiz JavaScript 5\``
      );
      return;
    }

    const topic = topicArgs.join(" ");
    const response = await this.quizManager.startQuiz(
      message.author.id,
      message.channel.id,
      topic,
      numQuestions
    );
    await message.reply(response);
=======
    try {
      // Extract the question/topic after the command
      const args = message.content.slice(this.prefix.length).trim().split(/ +/);
      args.shift(); // Remove 'lyra'
      const query = args.join(' ');

      if (!query) {
        await message.reply(
          `💬 Please provide a question or topic.\n` +
          `**Example:** \`${this.prefix} explain photosynthesis\``
        );
        return;
      }

      console.log(`📤 Bot [${message.guild.id}]: Text query: "${query}"`);
      await message.reply(`🤔 Processing: "${query}"`);

      // Send the query to Gemini via text input
      const geminiClient = connectionManager.getGeminiClient();
      geminiClient.send([{ text: query }], true);

      console.log(`✅ Bot [${message.guild.id}]: Query sent to Gemini`);
    } catch (error) {
      console.error(`❌ Bot [${message.guild.id}]: Lyra command error:`, error);
      await message.reply("❌ Failed to process your request.");
    }
  }

  private async handleStopCommand(message: Message) {
    if (!message.guild) {
      await message.reply("This command can only be used in a server!");
      return;
    }

    const connectionManager = this.voiceConnections.get(message.guild.id);

    if (!connectionManager) {
      await message.reply(`❌ I'm not in a voice channel! Use \`${this.prefix} join\` first.`);
      return;
    }

    try {
      console.log(`🛑 Bot [${message.guild.id}]: Stop command received`);
      
      // Interrupt current audio playback
      const geminiClient = connectionManager.getGeminiClient();
      geminiClient.interrupt();
      
      await message.reply("🛑 Stopped speaking and cleared audio queue.");
      console.log(`✅ Bot [${message.guild.id}]: Successfully interrupted`);
    } catch (error) {
      console.error(`❌ Bot [${message.guild.id}]: Stop command error:`, error);
      await message.reply("❌ Failed to stop playback.");
    }
  }

  private async handleSummarizeCommand(message: Message) {
    if (!message.guild) {
      await message.reply("This command can only be used in a server!");
      return;
    }

    const connectionManager = this.voiceConnections.get(message.guild.id);

    if (!connectionManager) {
      await message.reply(`❌ I'm not in a voice channel! Use \`${this.prefix} join\` first.`);
      return;
    }

    try {
      const args = message.content.slice(this.prefix.length).trim().split(/ +/);
      args.shift(); // Remove 'summarize'
      const detailLevel = args[0]?.toLowerCase() || "standard";

      let prompt = "Please summarize our discussion so far into clear, organized study notes.";
      
      if (detailLevel === "brief") {
        prompt = "Please provide a brief, high-level summary of our discussion in bullet points.";
      } else if (detailLevel === "detailed") {
        prompt = "Please provide a comprehensive, detailed summary of our discussion with explanations and examples.";
      }

      console.log(`📝 Bot [${message.guild.id}]: Summarize request (${detailLevel} mode)`);
      await message.reply(`📝 Generating ${detailLevel} summary...`);

      const geminiClient = connectionManager.getGeminiClient();
      geminiClient.send([{ text: prompt }], true);

      console.log(`✅ Bot [${message.guild.id}]: Summary request sent to Gemini`);
    } catch (error) {
      console.error(`❌ Bot [${message.guild.id}]: Summarize command error:`, error);
      await message.reply("❌ Failed to generate summary.");
    }
  }

  private async handleDefineCommand(message: Message) {
    if (!message.guild) {
      await message.reply("This command can only be used in a server!");
      return;
    }

    const connectionManager = this.voiceConnections.get(message.guild.id);

    if (!connectionManager) {
      await message.reply(`❌ I'm not in a voice channel! Use \`${this.prefix} join\` first.`);
      return;
    }

    try {
      const args = message.content.slice(this.prefix.length).trim().split(/ +/);
      args.shift(); // Remove 'define'
      const concept = args.join(' ');

      if (!concept) {
        await message.reply(
          `💬 Please provide a term or concept to define.\n` +
          `**Example:** \`${this.prefix} define mitochondria\``
        );
        return;
      }

      const prompt = `Please provide a clear and concise definition of: ${concept}`;

      console.log(`📖 Bot [${message.guild.id}]: Define request for "${concept}"`);
      await message.reply(`📖 Defining: "${concept}"`);

      const geminiClient = connectionManager.getGeminiClient();
      geminiClient.send([{ text: prompt }], true);

      console.log(`✅ Bot [${message.guild.id}]: Define request sent to Gemini`);
    } catch (error) {
      console.error(`❌ Bot [${message.guild.id}]: Define command error:`, error);
      await message.reply("❌ Failed to process definition request.");
    }
  }

  private async handleTimerCommand(message: Message) {
    if (!message.guild) {
      await message.reply("This command can only be used in a server!");
      return;
    }

    const connectionManager = this.voiceConnections.get(message.guild.id);

    if (!connectionManager) {
      await message.reply(`❌ I'm not in a voice channel! Use \`${this.prefix} join\` first.`);
      return;
    }

    try {
      const args = message.content.slice(this.prefix.length).trim().split(/ +/);
      args.shift(); // Remove 'timer'
      const minutes = parseInt(args[0]);

      if (!minutes || minutes <= 0 || minutes > 120) {
        await message.reply(
          `⏰ Please provide a valid time in minutes (1-120).\n` +
          `**Example:** \`${this.prefix} timer 25\` for a 25-minute Pomodoro session`
        );
        return;
      }

      // Clear any existing timer for this guild
      const existingTimer = this.sessionTimers.get(message.guild.id);
      if (existingTimer) {
        clearTimeout(existingTimer);
      }

      const userId = message.author.id;
      console.log(`⏰ Bot [${message.guild.id}]: Timer set for ${minutes} minutes by user ${userId}`);
      await message.reply(`⏰ ${minutes}-minute study timer started! I'll notify you when it's time for a break.`);

      // Set new timer
      const timer = setTimeout(async () => {
        const textChannel = this.textChannels.get(message.guild.id);
        if (textChannel) {
          const embed = new EmbedBuilder()
            .setTitle("⏰ Time's Up!")
            .setDescription(
              `<@${userId}> Your ${minutes}-minute study session is complete!\n\n` +
              `🧘 Take a 5-minute break to rest your mind.\n` +
              `💧 Hydrate and stretch!\n\n` +
              `Use \`${this.prefix} timer <minutes>\` to start another session.`
            )
            .setColor(0xFFAA00)
            .setTimestamp();

          await textChannel.send({ embeds: [embed] });
        }
        this.sessionTimers.delete(message.guild.id);
      }, minutes * 60 * 1000);

      this.sessionTimers.set(message.guild.id, timer);
    } catch (error) {
      console.error(`❌ Bot [${message.guild.id}]: Timer command error:`, error);
      await message.reply("❌ Failed to set timer.");
    }
  }

  private async handleRecapCommand(message: Message) {
    if (!message.guild) {
      await message.reply("This command can only be used in a server!");
      return;
    }

    const connectionManager = this.voiceConnections.get(message.guild.id);

    if (!connectionManager) {
      await message.reply(`❌ I'm not in a voice channel! Use \`${this.prefix} join\` first.`);
      return;
    }

    try {
      const sessionStart = this.sessionStartTimes.get(message.guild.id);
      const sessionDuration = sessionStart 
        ? Math.floor((Date.now() - sessionStart) / 60000) // minutes
        : 0;

      const prompt = 
        "Please provide an end-of-session recap that includes:\n" +
        "1. Main topics we covered\n" +
        "2. Key concepts discussed\n" +
        "3. Number of questions asked\n" +
        "4. Any practice problems or quizzes completed\n" +
        "5. Suggested next steps for continued learning\n\n" +
        "Format this as a comprehensive study session summary.";

      console.log(`📊 Bot [${message.guild.id}]: Recap request (session: ${sessionDuration} min)`);
      
      const embed = new EmbedBuilder()
        .setTitle("📊 Generating Session Recap...")
        .setDescription(`Session Duration: ${sessionDuration} minutes`)
        .setColor(0x5865F2)
        .setTimestamp();

      await message.reply({ embeds: [embed] });

      const geminiClient = connectionManager.getGeminiClient();
      geminiClient.send([{ text: prompt }], true);

      console.log(`✅ Bot [${message.guild.id}]: Recap request sent to Gemini`);
    } catch (error) {
      console.error(`❌ Bot [${message.guild.id}]: Recap command error:`, error);
      await message.reply("❌ Failed to generate session recap.");
    }
>>>>>>> d7cc96cd
  }

  private async handleVoiceStateUpdate(oldState: VoiceState, newState: VoiceState) {
    // Handle bot being disconnected from voice
    if (oldState.member?.id === this.client.user?.id) {
      if (!newState.channel && oldState.channel) {
        const guildId = oldState.guild.id;
        const connectionManager = this.voiceConnections.get(guildId);
        if (connectionManager) {
          connectionManager.disconnect();
          this.voiceConnections.delete(guildId);
          this.textChannels.delete(guildId);
          
          // Clear any active timers
          const timer = this.sessionTimers.get(guildId);
          if (timer) {
            clearTimeout(timer);
            this.sessionTimers.delete(guildId);
          }
          this.sessionStartTimes.delete(guildId);
          
          console.log(`👋 Bot [${guildId}]: Bot disconnected from voice`);
        }
      }
    }

    // Log when bot is alone in channel
    const guildId = newState.guild.id;
    const connectionManager = this.voiceConnections.get(guildId);
    
    if (connectionManager) {
      const channel = newState.guild.members.me?.voice.channel;
      if (channel) {
        const members = channel.members.filter((member: GuildMember) => !member.user.bot);
        if (members.size === 0) {
          console.log(`🔇 Bot [${guildId}]: Bot is alone in voice channel`);
        }
      }
    }
  }

  public async start(token: string) {
    try {
      await this.client.login(token);
      console.log("🚀 Bot started successfully!");
    } catch (error) {
      console.error("❌ Bot: Failed to start:", error);
      throw error;
    }
  }

  public async stop() {
    console.log("🛑 Bot: Shutting down...");
    
    for (const [guildId, connectionManager] of this.voiceConnections) {
      console.log(`🛑 Bot [${guildId}]: Disconnecting...`);
      connectionManager.disconnect();
    }
    
    // Clear all timers
    for (const [guildId, timer] of this.sessionTimers) {
      clearTimeout(timer);
      console.log(`🛑 Bot [${guildId}]: Cleared timer`);
    }
    
    this.voiceConnections.clear();
    this.textChannels.clear();
    this.sessionTimers.clear();
    this.sessionStartTimes.clear();

    this.client.destroy();
    console.log("🛑 Bot stopped.");
  }

  public getClient(): Client {
    return this.client;
  }
}<|MERGE_RESOLUTION|>--- conflicted
+++ resolved
@@ -11,12 +11,9 @@
   Message,
   GuildMember,
   ChannelType,
-<<<<<<< HEAD
-  VoiceChannel,
-=======
   TextChannel,
   EmbedBuilder,
->>>>>>> d7cc96cd
+  VoiceChannel,
 } from "discord.js";
 import { LiveConnectConfig } from "@google/genai";
 import { VoiceConnectionManager } from "./voice-connection-manager-v2";
@@ -37,13 +34,10 @@
   private liveConfig: LiveConnectConfig;
   private prefix: string;
   private voiceConnections: Map<string, VoiceConnectionManager>;
-<<<<<<< HEAD
-  private quizManager: QuizManager;
-=======
   private textChannels: Map<string, TextChannel>;
   private sessionTimers: Map<string, NodeJS.Timeout>;
   private sessionStartTimes: Map<string, number>;
->>>>>>> d7cc96cd
+  private quizManager: QuizManager;
 
   constructor(config: BotConfig) {
     this.client = new Client({
@@ -60,13 +54,10 @@
     this.liveConfig = config.liveConfig || {};
     this.prefix = config.prefix || "!lyra";
     this.voiceConnections = new Map();
-<<<<<<< HEAD
     this.quizManager = new QuizManager(config.geminiApiKey);
-=======
     this.textChannels = new Map();
     this.sessionTimers = new Map();
     this.sessionStartTimes = new Map();
->>>>>>> d7cc96cd
 
     this.setupEventHandlers();
     
@@ -127,10 +118,9 @@
           case "test":
             await this.handleTestCommand(message);
             break;
-<<<<<<< HEAD
           case "quiz":
             await this.handleQuizCommand(message, args);
-=======
+            break;
           case "lyra":
             await this.handleLyraCommand(message);
             break;
@@ -149,7 +139,6 @@
             break;
           case "recap":
             await this.handleRecapCommand(message);
->>>>>>> d7cc96cd
             break;
           default:
             await message.reply(
@@ -199,11 +188,7 @@
       await message.reply("🔄 Joining voice channel...");
 
       const connectionManager = new VoiceConnectionManager(
-<<<<<<< HEAD
         voiceChannel as VoiceChannel,
-=======
-        voiceChannel as any,
->>>>>>> d7cc96cd
         this.geminiApiKey,
         this.model,
         this.liveConfig
@@ -352,39 +337,6 @@
   }
 
   private async handleHelpCommand(message: Message) {
-<<<<<<< HEAD
-    const helpText = `
-**Lyra - Your AI Assistant 🎤📚**
-
-**Voice Commands:**
-\`${this.prefix} join\` - Join your current voice channel and start listening
-\`${this.prefix} leave\` - Leave the voice channel
-\`${this.prefix} status\` - Check bot status
-
-**Quiz Commands:**
-\`${this.prefix} quiz [topic]\` - Start a 10-question quiz on any topic
-\`${this.prefix} quiz [topic] [number]\` - Start a quiz with custom number of questions (1-50)
-\`${this.prefix} quiz end\` - End your current quiz session
-
-**Other Commands:**
-\`${this.prefix} test\` - Run audio processor tests
-\`${this.prefix} help\` - Show this help message
-
-**How to use Voice:**
-1. Join a voice channel
-2. Use \`${this.prefix} join\` to invite Lyra
-3. Start speaking - Lyra will listen and respond with voice
-4. Lyra can hear multiple people in the channel
-
-**How to use Quiz:**
-1. Use \`${this.prefix} quiz [topic]\` to start (e.g., \`${this.prefix} quiz JavaScript\`)
-2. Add a number for custom length (e.g., \`${this.prefix} quiz Python 5\`)
-3. Reply to Lyra's messages with your answers
-4. Get instant feedback and learn as you go!
-    `;
-
-    await message.reply(helpText);
-=======
     const helpEmbed = new EmbedBuilder()
       .setTitle("🤖 Lyra - AI Study Partner")
       .setDescription("An AI study partner that joins voice calls to help you learn")
@@ -439,7 +391,6 @@
       .setFooter({ text: "All commands start with !lyra (or your custom prefix)" });
 
     await message.reply({ embeds: [helpEmbed] });
->>>>>>> d7cc96cd
   }
 
   private async handleStatusCommand(message: Message) {
@@ -506,7 +457,6 @@
     }
   }
 
-<<<<<<< HEAD
   private async handleQuizCommand(message: Message, args: string[]) {
     // Check for subcommands
     const subcommand = args[0]?.toLowerCase();
@@ -521,24 +471,10 @@
     if (args.length === 0) {
       await message.reply(
         `❌ Please specify a topic!\n\nUsage: \`${this.prefix} quiz [topic] [number]\`\nExamples:\n- \`${this.prefix} quiz JavaScript\` (10 questions)\n- \`${this.prefix} quiz Python 5\` (5 questions)\n- \`${this.prefix} quiz History 20\` (20 questions)`
-=======
-  private async handleLyraCommand(message: Message) {
-    if (!message.guild) {
-      await message.reply("This command can only be used in a server!");
-      return;
-    }
-
-    const connectionManager = this.voiceConnections.get(message.guild.id);
-
-    if (!connectionManager) {
-      await message.reply(
-        `❌ I'm not in a voice channel! Use \`${this.prefix} join\` first.`
->>>>>>> d7cc96cd
       );
       return;
     }
 
-<<<<<<< HEAD
     // Parse optional number of questions (can be first or last argument)
     let numQuestions: number | undefined;
     let topicArgs = [...args];
@@ -567,7 +503,23 @@
       numQuestions
     );
     await message.reply(response);
-=======
+  }
+
+  private async handleLyraCommand(message: Message) {
+    if (!message.guild) {
+      await message.reply("This command can only be used in a server!");
+      return;
+    }
+
+    const connectionManager = this.voiceConnections.get(message.guild.id);
+
+    if (!connectionManager) {
+      await message.reply(
+        `❌ I'm not in a voice channel! Use \`${this.prefix} join\` first.`
+      );
+      return;
+    }
+
     try {
       // Extract the question/topic after the command
       const args = message.content.slice(this.prefix.length).trim().split(/ +/);
@@ -813,7 +765,6 @@
       console.error(`❌ Bot [${message.guild.id}]: Recap command error:`, error);
       await message.reply("❌ Failed to generate session recap.");
     }
->>>>>>> d7cc96cd
   }
 
   private async handleVoiceStateUpdate(oldState: VoiceState, newState: VoiceState) {
